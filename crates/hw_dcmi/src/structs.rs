//! Wrapped structs for the DCMI peripheral

#[cfg(feature = "serde")]
use serde_derive::{Deserialize, Serialize};
use std::ffi::CStr;

use hw_dcmi_sys::bindings as ffi;

/// Chip information
#[derive(Debug, PartialEq, Eq, Clone)]
#[cfg_attr(feature = "serde", derive(Serialize, Deserialize))]
pub struct ChipInfo {
    /// Chip type
    pub chip_type: String,
    /// Chip name
    pub chip_name: String,
    /// Chip version
    pub chip_version: String,
    /// Chip AI core count, for MCU and CPU, this field makes no sense
    pub ai_core_count: u32,
}

impl From<ffi::dcmi_chip_info> for ChipInfo {
    fn from(chip_info: ffi::dcmi_chip_info) -> Self {
        ChipInfo {
            chip_type: CStr::from_bytes_until_nul(&chip_info.chip_type)
                .unwrap()
                .to_str()
                .unwrap()
                .into(),
            chip_name: CStr::from_bytes_until_nul(&chip_info.chip_name)
                .unwrap()
                .to_str()
                .unwrap()
                .into(),
            chip_version: CStr::from_bytes_until_nul(&chip_info.chip_ver)
                .unwrap()
                .to_str()
                .unwrap()
                .into(),
            ai_core_count: chip_info.aicore_cnt as u32,
        }
    }
}

/// PCIE information
#[derive(Debug, PartialEq, Eq, Clone)]
#[cfg_attr(feature = "serde", derive(Serialize, Deserialize))]
pub struct PCIEInfo {
    /// Device ID
    pub device_id: u32,
    /// Vender ID
    pub vender_id: u32,
    /// Subvender ID
    pub subvender_id: u32,
    /// Subdevice ID
    pub subdevice_id: u32,
    /// BDF device ID
    pub bdf_device_id: u32,
    /// BDF bus ID
    pub bdf_bus_id: u32,
    /// BDF function ID
    pub bdf_func_id: u32,
}

macro_rules! impl_from_pcie_info {
    ($src:ty, $dst:ty) => {
        impl From<$src> for $dst {
            fn from(pcie_info: $src) -> Self {
                PCIEInfo {
                    device_id: pcie_info.deviceid as u32,
                    vender_id: pcie_info.venderid as u32,
                    subvender_id: pcie_info.subvenderid as u32,
                    subdevice_id: pcie_info.subdeviceid as u32,
                    bdf_device_id: pcie_info.bdf_deviceid as u32,
                    bdf_bus_id: pcie_info.bdf_busid as u32,
                    bdf_func_id: pcie_info.bdf_funcid as u32,
                }
            }
        }
    };
}

impl_from_pcie_info!(ffi::dcmi_pcie_info, PCIEInfo);
impl_from_pcie_info!(ffi::dcmi_pcie_info_all, PCIEInfo);

/// PCIE information with domain
#[non_exhaustive]
#[derive(Debug, PartialEq, Eq, Clone)]
#[cfg_attr(feature = "serde", derive(Serialize, Deserialize))]
pub struct DomainPCIEInfo {
    /// PCIE information
    pub pcie_info: PCIEInfo,
    /// Domain
    pub domain: i32,
}

impl From<ffi::dcmi_pcie_info_all> for DomainPCIEInfo {
    fn from(pcie_info: ffi::dcmi_pcie_info_all) -> Self {
        DomainPCIEInfo {
            pcie_info: pcie_info.into(),
            domain: pcie_info.domain as i32,
        }
    }
}

/// Board information
///
/// # Notes
/// when chip is NPU, only board_id and slot_id is valid, slot_id tagged the pcie slot where chip is located
///
/// when chip is MCU, all fields are valid, slot_id tagged the position of card where chip is located
#[derive(Debug, PartialEq, Eq, Clone)]
#[cfg_attr(feature = "serde", derive(Serialize, Deserialize))]
pub struct BoardInfo {
    /// Board ID
    pub board_id: u32,
    /// PCB ID
    pub pcb_id: u32,
    /// BOM ID
    pub bom_id: u32,
    /// Slot ID
    pub slot_id: u32,
}

impl From<ffi::dcmi_board_info> for BoardInfo {
    fn from(board_info: ffi::dcmi_board_info) -> Self {
        BoardInfo {
            board_id: board_info.board_id as u32,
            pcb_id: board_info.pcb_id as u32,
            bom_id: board_info.bom_id as u32,
            slot_id: board_info.slot_id as u32,
        }
    }
}

/// ELabel information
#[non_exhaustive]
#[derive(Debug, PartialEq, Eq, Clone)]
#[cfg_attr(feature = "serde", derive(Serialize, Deserialize))]
pub struct ELabelInfo {
    /// Product name
    pub product_name: String,
    /// Model
    pub model: String,
    /// Manufacturer
    pub manufacturer: String,
    /// Serial number
    pub serial_number: String,
}

impl From<ffi::dcmi_elabel_info> for ELabelInfo {
    fn from(elabel_info: ffi::dcmi_elabel_info) -> Self {
        ELabelInfo {
            product_name: CStr::from_bytes_until_nul(&elabel_info.product_name.map(|x| x as u8))
                .unwrap()
                .to_str()
                .unwrap()
                .into(),
            model: CStr::from_bytes_until_nul(&elabel_info.model.map(|x| x as u8))
                .unwrap()
                .to_str()
                .unwrap()
                .into(),
            manufacturer: CStr::from_bytes_until_nul(&elabel_info.manufacturer.map(|x| x as u8))
                .unwrap()
                .to_str()
                .unwrap()
                .into(),
            serial_number: CStr::from_bytes_until_nul(&elabel_info.serial_number.map(|x| x as u8))
                .unwrap()
                .to_str()
                .unwrap()
                .into(),
        }
    }
}

/// Die ID
#[derive(Debug, PartialEq, Eq, Clone)]
#[cfg_attr(feature = "serde", derive(Serialize, Deserialize))]
pub struct DieInfo {
<<<<<<< HEAD
    /// SOC die
=======
>>>>>>> 2c7470e4
    pub soc_die: [u32; ffi::DIE_ID_COUNT as usize],
}

impl From<ffi::dcmi_die_id> for DieInfo {
    fn from(die_id: ffi::dcmi_die_id) -> Self {
        DieInfo {
            soc_die: die_id.soc_die,
        }
    }
}

/// Flash information
#[derive(Debug, PartialEq, Eq, Clone)]
#[cfg_attr(feature = "serde", derive(Serialize, Deserialize))]
pub struct FlashInfo {
    /// Flash ID
    pub flash_id: u64,
    /// Device ID
    pub device_id: u16,
    /// Vendor
    pub vendor: u16,
    /// Health status
    pub is_health: bool,
    /// Flash size
    pub size: u64,
    /// Sector count
    pub sector_count: u32,
    /// Manufacturer ID
    pub manufacturer_id: u16,
}

impl From<ffi::dcmi_flash_info> for FlashInfo {
    fn from(flash_info: ffi::dcmi_flash_info) -> Self {
        FlashInfo {
            flash_id: flash_info.flash_id,
            device_id: flash_info.device_id,
            vendor: flash_info.vendor,
            is_health: flash_info.state == 0x8,
            size: flash_info.size,
            sector_count: flash_info.sector_count,
            manufacturer_id: flash_info.manufacturer_id,
        }
    }
}

/// AI core information
#[derive(Debug, PartialEq, Eq, Clone)]
#[cfg_attr(feature = "serde", derive(Serialize, Deserialize))]
pub struct AICoreInfo {
    /// Frequency, unit: MHz
    pub frequency: u32,
    /// Current frequency, unit: MHz
    pub current_frequency: u32,
}

impl From<ffi::dcmi_aicore_info> for AICoreInfo {
    fn from(ai_core_info: ffi::dcmi_aicore_info) -> Self {
        AICoreInfo {
            frequency: ai_core_info.freq as u32,
            current_frequency: ai_core_info.cur_freq as u32,
        }
    }
}

/// AI CPU information
#[derive(Debug, PartialEq, Eq, Clone)]
#[cfg_attr(feature = "serde", derive(Serialize, Deserialize))]
pub struct AICPUInfo {
    /// Maximum frequency, unit: MHz
    pub max_frequency: u32,
    /// Current frequency, unit: MHz
    pub current_frequency: u32,
    /// AI CPU number
    pub aicpu_num: u32,
    /// Utilization rate
    pub util_rate: [u32; ffi::MAX_CORE_NUM as usize],
}

impl From<ffi::dcmi_aicpu_info> for AICPUInfo {
    fn from(aicpu_info: ffi::dcmi_aicpu_info) -> Self {
        AICPUInfo {
            max_frequency: aicpu_info.max_freq as u32,
            current_frequency: aicpu_info.cur_freq as u32,
            aicpu_num: aicpu_info.aicpu_num as u32,
            util_rate: aicpu_info.util_rate,
        }
    }
}

/// Memory information
#[derive(Debug, PartialEq, Eq, Clone)]
#[cfg_attr(feature = "serde", derive(Serialize, Deserialize))]
pub struct MemoryInfo {
    /// Memory size, unit: MB
    pub memory_size: u64,
    /// Memory available, unit: MB, free + huge_pages_free * huge_page_size
    pub memory_available: u64,
    /// Frequency
    pub freq: u32,
    /// Huge page size, unit: KB
    pub huge_page_size: u64,
    /// Huge pages total
    pub huge_pages_total: u64,
    /// Huge pages free
    pub huge_pages_free: u64,
    /// Utilization, DDR memory info usages
    pub utilization: u32,
}

impl From<ffi::dcmi_get_memory_info_stru> for MemoryInfo {
    fn from(memory_info: ffi::dcmi_get_memory_info_stru) -> Self {
        MemoryInfo {
            memory_size: memory_info.memory_size as u64,
            memory_available: memory_info.memory_available as u64,
            freq: memory_info.freq as u32,
            huge_page_size: memory_info.hugepagesize as u64,
            huge_pages_total: memory_info.hugepages_total as u64,
            huge_pages_free: memory_info.hugepages_free as u64,
            utilization: memory_info.utiliza as u32,
        }
    }
}

/// HBM information
#[derive(Debug, PartialEq, Eq, Clone)]
#[cfg_attr(feature = "serde", derive(Serialize, Deserialize))]
pub struct HBMInfo {
    /// HBM total size, MB
    pub memory_size: u64,
    /// HBM frequency, MHz
    pub frequency: u32,
    /// HBM memory usage, MB
    pub memory_usage: u64,
    /// HBM temperature
    pub temperature: i32,
    /// HBM bandwidth utilization rate
    pub bandwidth_util_rate: u32,
}

impl From<ffi::dcmi_hbm_info> for HBMInfo {
    fn from(hbm_info: ffi::dcmi_hbm_info) -> Self {
        HBMInfo {
            memory_size: hbm_info.memory_size as u64,
            frequency: hbm_info.freq as u32,
            memory_usage: hbm_info.memory_usage as u64,
            temperature: hbm_info.temp as i32,
            bandwidth_util_rate: hbm_info.bandwith_util_rate as u32,
        }
    }
}

/// Chip PCIE error rate
#[derive(Debug, PartialEq, Eq, Clone)]
#[cfg_attr(feature = "serde", derive(Serialize, Deserialize))]
pub struct ChipPCIEErrorRate {
    /// Deskew FIFO overflow interrupt status
    pub deskew_fifo_overflow_intr_status: bool,
    /// Symbol unlock interrupt status
    pub symbol_unlock_intr_status: bool,
    /// Deskew unlock interrupt status
    pub deskew_unlock_intr_status: bool,
    /// Phystatus timeout interrupt status
    pub phystatus_timeout_intr_status: bool,
    /// Symbol unlock counter
    pub symbol_unlock_counter: u32,
    /// PCS RX error count
    pub pcs_rx_err_cnt: u32,
    /// PHY lane error counter
    pub phy_lane_err_counter: u32,
    /// PCS receive error status, each bool maps to each used channel
    pub pcs_rcv_err_status: Vec<bool>,
    /// Symbol unlock error status, each bool maps to each used channel
    pub symbol_unlock_err_status: Vec<bool>,
    /// PHY lane error status, each bool maps to each used channel
    pub phy_lane_err_status: Vec<bool>,
    /// DL LCRC error number
    pub dl_lcrc_err_num: u32,
    /// DL DCRC error number
    pub dl_dcrc_err_num: u32,
}

impl From<ffi::dcmi_chip_pcie_err_rate> for ChipPCIEErrorRate {
    fn from(chip_pcie_err_rate: ffi::dcmi_chip_pcie_err_rate) -> Self {
        ChipPCIEErrorRate {
            deskew_fifo_overflow_intr_status: chip_pcie_err_rate
                .reg_deskew_fifo_overflow_intr_status
                != 0,
            symbol_unlock_intr_status: chip_pcie_err_rate.reg_symbol_unlock_intr_status != 0,
            deskew_unlock_intr_status: chip_pcie_err_rate.reg_deskew_unlock_intr_status != 0,
            phystatus_timeout_intr_status: chip_pcie_err_rate.reg_phystatus_timeout_intr_status
                != 0,
            symbol_unlock_counter: chip_pcie_err_rate.symbol_unlock_counter,
            pcs_rx_err_cnt: chip_pcie_err_rate.pcs_rx_err_cnt,
            phy_lane_err_counter: chip_pcie_err_rate.phy_lane_err_counter,
            pcs_rcv_err_status: (0..32usize)
                .map(|i| chip_pcie_err_rate.pcs_rcv_err_status & (1 << i) != 0)
                .collect(),
            symbol_unlock_err_status: (0..32usize)
                .map(|i| chip_pcie_err_rate.symbol_unlock_err_status & (1 << i) != 0)
                .collect(),
            phy_lane_err_status: (0..32usize)
                .map(|i| chip_pcie_err_rate.phy_lane_err_status & (1 << i) != 0)
                .collect(),
            dl_lcrc_err_num: chip_pcie_err_rate.dl_lcrc_err_num,
            dl_dcrc_err_num: chip_pcie_err_rate.dl_dcrc_err_num,
        }
    }
}

/// ECC information
#[derive(Debug, PartialEq, Eq, Clone)]
#[cfg_attr(feature = "serde", derive(Serialize, Deserialize))]
pub struct ECCInfo {
    /// ECC enable flag
    pub enable_flag: bool,
    /// Single bit error count
    pub single_bit_error_cnt: u32,
    /// Double bit error count
    pub double_bit_error_cnt: u32,
    /// Total single bit error count
    pub total_single_bit_error_cnt: u32,
    /// Total double bit error count
    pub total_double_bit_error_cnt: u32,
    /// Single bit isolated pages count
    pub single_bit_isolated_pages_cnt: u32,
    /// Double bit isolated pages count
    pub double_bit_isolated_pages_cnt: u32,
}

impl From<ffi::dcmi_ecc_info> for ECCInfo {
    fn from(ecc_info: ffi::dcmi_ecc_info) -> Self {
        ECCInfo {
            enable_flag: ecc_info.enable_flag != 0,
            single_bit_error_cnt: ecc_info.single_bit_error_cnt,
            double_bit_error_cnt: ecc_info.double_bit_error_cnt,
            total_single_bit_error_cnt: ecc_info.total_single_bit_error_cnt,
            total_double_bit_error_cnt: ecc_info.total_double_bit_error_cnt,
            single_bit_isolated_pages_cnt: ecc_info.single_bit_isolated_pages_cnt,
            double_bit_isolated_pages_cnt: ecc_info.double_bit_isolated_pages_cnt,
        }
    }
}

/// VChip resource
#[derive(Debug, PartialEq, Eq, Clone)]
#[cfg_attr(feature = "serde", derive(Serialize, Deserialize))]
pub struct VChipRes {
    pub vchip_id: u32,
    pub vfg_id: u32,
    pub template_name: String,
    pub reserved: String,
}

impl From<&VChipRes> for ffi::dcmi_create_vdev_res_stru {
    fn from(vchip_res: &VChipRes) -> Self {
        let mut template_name = [0 as std::os::raw::c_char; 32];
        let mut reserved = [0 as std::os::raw::c_uchar; 64];
        let template_bytes = vchip_res.template_name.as_bytes();
        for (i, &byte) in template_bytes.iter().take(32).enumerate() {
            template_name[i] = byte as std::os::raw::c_char;
        }
        let reserved_bytes = vchip_res.reserved.as_bytes();
        for (i, &byte) in reserved_bytes.iter().take(64).enumerate() {
            reserved[i] = byte as std::os::raw::c_uchar;
        }

        ffi::dcmi_create_vdev_res_stru {
            vdev_id: vchip_res.vchip_id,
            vfg_id: vchip_res.vfg_id,
            template_name,
            reserved,
        }
    }
}

/// Create VChip output
#[derive(Debug, PartialEq, Eq, Clone)]
#[cfg_attr(feature = "serde", derive(Serialize, Deserialize))]
pub struct VChipOutput {
    pub vchip_id: u32,
    pub pcie_bus: u32,
    pub pcie_chip: u32,
    pub pcie_func: u32,
    pub vfg_id: u32,
    pub reserved: String,
}

impl From<ffi::dcmi_create_vdev_out> for VChipOutput {
    fn from(vchip_out: ffi::dcmi_create_vdev_out) -> Self {
        VChipOutput {
            vchip_id: vchip_out.vdev_id,
            pcie_bus: vchip_out.pcie_bus,
            pcie_chip: vchip_out.pcie_device,
            pcie_func: vchip_out.pcie_func,
            vfg_id: vchip_out.vfg_id,
            reserved: vchip_out
                .reserved
                .iter()
                .map(|&byte| byte as char)
                .collect(),
        }
    }
}<|MERGE_RESOLUTION|>--- conflicted
+++ resolved
@@ -180,10 +180,7 @@
 #[derive(Debug, PartialEq, Eq, Clone)]
 #[cfg_attr(feature = "serde", derive(Serialize, Deserialize))]
 pub struct DieInfo {
-<<<<<<< HEAD
     /// SOC die
-=======
->>>>>>> 2c7470e4
     pub soc_die: [u32; ffi::DIE_ID_COUNT as usize],
 }
 
