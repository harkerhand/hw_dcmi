--- conflicted
+++ resolved
@@ -4,15 +4,9 @@
 use crate::error::{dcmi_try, DCMIError, DCMIResult, GetDataError};
 use crate::structs::{
     AICPUInfo, AICoreInfo, BoardInfo, ChipInfo, ChipPCIEErrorRate, DieInfo, DomainPCIEInfo,
-<<<<<<< HEAD
-    ECCInfo, ELabelInfo, FlashInfo, HBMInfo, MemoryInfo, PCIEInfo,
-};
-use crate::DCMI;
-=======
     ECCInfo, ELabelInfo, FlashInfo, HBMInfo, MemoryInfo, PCIEInfo, VChipOutput, VChipRes,
 };
 use crate::{call_dcmi_function, check_value, DCMI};
->>>>>>> 2c7470e4
 #[cfg(not(feature = "load_dynamic"))]
 use hw_dcmi_sys::bindings as ffi;
 #[cfg(feature = "serde")]
@@ -728,11 +722,7 @@
             self.card.dcmi.lib,
             self.card.id as i32,
             self.id as i32,
-<<<<<<< HEAD
             target.to_raw_value(),
-=======
-            target.into(),
->>>>>>> 2c7470e4
             &mut utilization_rate
         );
 
